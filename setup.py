import setuptools
from setuptools import find_packages

with open("readme.md", "r") as fh:
    long_description = fh.read()

<<<<<<< HEAD
all_packages = find_packages()
selected_packages = []
for p in all_packages:
    if "gam_g4" not in p:
        selected_packages.append(p)
print(selected_packages)
=======
with open("VERSION", "r") as fh:
    version = fh.read()

all_packages=find_packages()
selected_packages = []
for p in all_packages:
  if "gam_g4" not in p:
    selected_packages.append(p)
>>>>>>> 1978c1b1

setuptools.setup(
    name="gam-gate",
    version=version,
    author="Opengate collaboration",
    author_email="david.sarrut@creatis.insa-lyon.fr",
    description="Simulation for Medical Physics",
    long_description=long_description,
    long_description_content_type="text/markdown",
    url="https://github.com/dsarrut/gam-gate",
    packages=selected_packages,
    python_requires='>=3.5',
    include_package_data=True,
    classifiers=(
        "Programming Language :: Python :: 3",
        "License :: OSI Approved :: Apache Software License",
        "Operating System :: OS Independent",
    ),
    install_requires=[
        'gam-g4==' + version,
        'gatetools',
        'tqdm',
        'colored',
        'click',
        'python-box',
        'anytree',
        'numpy',
        'itk',
        'uproot',
        'sphinx',
        'scipy',
        'sphinx_pdj_theme',
        'matplotlib',
        'myst-parser',
        'colorlog'],
    scripts=[
        'gam_tests/gam_gate_tests',
        'gam_tests/gam_gate_tests_wip',
        'gam_gate/gam_gate_info',
        'gam_gate/gam_gate_user_info'
    ]
)<|MERGE_RESOLUTION|>--- conflicted
+++ resolved
@@ -4,14 +4,6 @@
 with open("readme.md", "r") as fh:
     long_description = fh.read()
 
-<<<<<<< HEAD
-all_packages = find_packages()
-selected_packages = []
-for p in all_packages:
-    if "gam_g4" not in p:
-        selected_packages.append(p)
-print(selected_packages)
-=======
 with open("VERSION", "r") as fh:
     version = fh.read()
 
@@ -20,7 +12,6 @@
 for p in all_packages:
   if "gam_g4" not in p:
     selected_packages.append(p)
->>>>>>> 1978c1b1
 
 setuptools.setup(
     name="gam-gate",
