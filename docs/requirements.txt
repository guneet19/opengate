--- conflicted
+++ resolved
@@ -4,11 +4,6 @@
 sphinx-autoapi
 sphinx_copybutton
 pydata-sphinx-theme
-<<<<<<< HEAD
-requests>=2.32.2 # not directly required, pinned by Snyk to avoid a vulnerability
-urllib3>=2.2.2 # not directly required, pinned by Snyk to avoid a vulnerability
-zipp>=3.19.1 # not directly required, pinned by Snyk to avoid a vulnerability
-=======
 python-box
 colored
 gatetools
@@ -28,4 +23,7 @@
 pandas
 requests
 PyYAML
->>>>>>> 4fcafbb3
+
+requests>=2.32.2 # not directly required, pinned by Snyk to avoid a vulnerability
+urllib3>=2.2.2 # not directly required, pinned by Snyk to avoid a vulnerability
+zipp>=3.19.1 # not directly required, pinned by Snyk to avoid a vulnerability