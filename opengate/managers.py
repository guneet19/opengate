--- conflicted
+++ resolved
@@ -1203,15 +1203,13 @@
             self.output = se.start()
         return self.output
 
-<<<<<<< HEAD
     def initialize_source_before_g4_engine(self):
         """
         Some sources need to perform computation once everything is defined in user_info but *before* the
         initialization of the G4 engine starts. This can be done via this function.
         """
         self.source_manager.initialize_before_g4_engine()
-=======
+
 
 process_cls(PhysicsManager)
-process_cls(PhysicsListManager)
->>>>>>> 2bb7a884
+process_cls(PhysicsListManager)