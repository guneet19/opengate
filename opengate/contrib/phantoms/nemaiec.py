import numpy as np
import math

import opengate.geometry.volumes
from opengate.utility import fatal, g4_units
from opengate.geometry.volumes import unite_volumes
from opengate.sources.generic import generate_isotropic_directions

iec_plastic = "IEC_PLASTIC"
water = "G4_WATER"
iec_lung = "G4_LUNG_ICRP"

# colors
red = [1, 0.7, 0.7, 0.8]
blue = [0.5, 0.5, 1, 0.8]
gray = [0.5, 0.5, 0.5, 1]
transparent = [0, 0, 0, 0]


def create_material(simulation):
    elems = ["C", "H", "O"]
    nbAtoms = [5, 8, 2]
    gcm3 = g4_units.g_cm3
    simulation.volume_manager.material_database.add_material_nb_atoms(
        "IEC_PLASTIC", elems, nbAtoms, 1.18 * gcm3
    )


def add_iec_phantom(
    simulation,
    name="iec",
    check_overlap=False,
    sphere_starting_angle=False,
    toggle_sphere_order=False,
):
    # https://www.nuclemed.be/product.php?cat=102&prod=297 ???
    # unit
    mm = g4_units.mm
    create_material(simulation)

    # check overlap only for debug
<<<<<<< HEAD
=======
    original_check_overlap_flag = simulation.check_volumes_overlap
>>>>>>> c8d5eb90
    simulation.check_volumes_overlap = check_overlap

    # Outside structure
    iec, _, _ = add_iec_body(simulation, name)
    iec.material = iec_plastic
    iec.color = red

    # Inside space for the water, same as the shell, with 3 mm less
    thickness = 3 * mm
    thickness_z = 10 * mm
    interior, top_interior, c = add_iec_body(
        simulation, f"{name}_interior", thickness, thickness_z
    )
    interior.mother = iec.name
    interior.material = water
    interior.color = blue

    # central tube in iec_plastic
    add_iec_central_cylinder(simulation, name, top_interior)

    # spheres
    add_iec_all_spheres(
        simulation, name, thickness_z, sphere_starting_angle, toggle_sphere_order
    )

    simulation.check_volumes_overlap = original_check_overlap_flag
    return iec


def add_iec_body(simulation, name, thickness=0.0, thickness_z=0.0):
    cm = g4_units.cm
    nm = g4_units.nm
    deg = g4_units.deg

    # total length
    length = 21.4 * cm

    # top
    top_shell = opengate.geometry.volumes.TubsVolume(name=f"{name}_top_shell")
    top_shell.rmax = 15 * cm - thickness
    top_shell.rmin = 0
    top_shell.dz = length / 2 - thickness_z
    top_shell.sphi = 0 * deg
    top_shell.dphi = 180 * deg

    # Lower left half of phantom
    bottom_left_shell = opengate.geometry.volumes.TubsVolume(
        name=f"{name}_bottom_left_shell"
    )
    bottom_left_shell.rmax = 8 * cm - thickness
    bottom_left_shell.rmin = 0
    bottom_left_shell.dz = length / 2 - thickness_z
    bottom_left_shell.sphi = 270 * deg
    bottom_left_shell.dphi = 90 * deg

    # Lower right half of phantom
    bottom_right_shell = opengate.geometry.volumes.TubsVolume(
        name=f"{name}_bottom_right_shell"
    )
    bottom_right_shell.copy_user_info(bottom_left_shell)
    bottom_right_shell.sphi = 180 * deg
    bottom_right_shell.dphi = 90 * deg

    # slightly move the volumes to avoid large surface overlap during the union
    # unsure if it worth it
    tiny = 1 * nm

    # Bottom box
    # length = Z = sup-inf = is 21.4
    # bottom radius = Y = ant-post = 8 cm
    # width = X = left-right = in between the two bottom rounded  = 14 * cm
    # X total is 14 + 8 + 8 = 30 cm (main radius is 15cm)
    bottom_central_shell = opengate.geometry.volumes.BoxVolume(
        name=f"{name}_bottom_central_shell"
    )
    bottom_central_shell.size = [14 * cm + tiny, 8 * cm, length]
    bottom_central_shell.size[1] -= thickness
    bottom_central_shell.size[2] -= 2 * thickness_z
    c = -bottom_central_shell.size[1] / 2 + tiny

    # union
    t_bc = unite_volumes(top_shell, bottom_central_shell, translation=[0, c, 0])
    t_bc_bl = unite_volumes(
        t_bc, bottom_left_shell, translation=[7 * cm - tiny, tiny, 0]
    )
    iec = unite_volumes(
        t_bc_bl,
        bottom_right_shell,
        translation=[-7 * cm + tiny, tiny, 0],
        new_name=name,
    )
    simulation.volume_manager.add_volume(iec)

    return iec, top_shell, c


def add_iec_central_cylinder(sim, name, top_interior):
    # unit
    cm = g4_units.cm
    deg = g4_units.deg

    cc = sim.add_volume("Tubs", f"{name}_center_cylinder")
    cc.mother = f"{name}_interior"
    cc.rmax = 2.5 * cm
    cc.rmin = 2.1 * cm
    cc.dz = top_interior.dz
    cc.sphi = 0 * deg
    cc.dphi = 360 * deg
    cc.material = iec_plastic
    cc.translation = [0, 3.5 * cm, 0]
    cc.color = red

    # central tube lung material
    hscc = sim.add_volume("Tubs", f"{name}_center_cylinder_hole")
    hscc.mother = f"{name}_interior"
    hscc.rmax = 2.1 * cm
    hscc.rmin = 0 * cm
    hscc.dz = top_interior.dz
    hscc.material = iec_lung
    hscc.translation = [0, 3.5 * cm, 0]
    hscc.color = gray


def add_iec_all_spheres(
    simulation, name, thickness_z, starting_angle=False, reverse_order=False
):
    """
    Starting angle : in deg. Indicate the (angle) position of the first smallest sphere.
    It is 180 deg by default.
    """
    # unit
    cm = g4_units.cm
    mm = g4_units.mm
    deg = g4_units.deg

    """
    The spheres are positioned in a circle every 60 deg.
    It can be modified.
    """
    v = f"{name}_interior"
    h_relative = 2.7 * cm
    r = 11.45367 * cm / 2
    ang = 360 / 6 * deg
    if starting_angle is False:
        starting_angle = 3 * ang
    a = starting_angle

    spheres_diam = [37, 28, 22, 17, 13, 10]
    if reverse_order:
        spheres_diam.reverse()

    for sd in spheres_diam:
        px = np.cos(a) * r
        py = np.sin(a) * r + 3.5 * cm
        add_iec_one_sphere(
            simulation,
            name,
            v,
            sd * mm,
            1 * mm,
            3.5 * mm,
            [px, py, h_relative],
            thickness_z,
        )
        a += ang


def add_iec_one_sphere(
    sim, name, vol, diam, sph_thick, cap_thick, position, thickness_z
):
    mm = g4_units.mm
    cm = g4_units.cm
    d = f"{(diam / mm):.0f}mm"
    rad = diam / 2
    h_relative = position[2]

    # interior sphere
    sph = sim.add_volume("Sphere", f"{name}_sphere_{d}")
    sph.mother = vol
    sph.translation = np.array(position)  # need to copy the array!
    sph.rmax = rad
    sph.rmin = 0
    sph.material = "G4_WATER"

    # outer sphere shell
    sphs = sim.add_volume("Sphere", f"{name}_sphere_shell_{d}")
    sphs.mother = vol
    sphs.translation = np.array(position)
    sphs.rmax = rad + sph_thick
    sphs.rmin = rad
    sphs.material = iec_plastic

    # capillary
    cap = sim.add_volume("Tubs", f"{name}_capillary_{d}")
    cap.mother = vol
    cap.translation = np.array(position)
    cap.material = "G4_WATER"
    cap.rmax = 0.25 * cm
    cap.rmin = 0 * cm
    # 21.4/2 = 10.7 interior height (top_interior)
    h = 21.4 / 2 * cm - thickness_z
    cap.dz = (h - h_relative - rad - sph_thick) / 2.0
    cap.translation[2] = h_relative + rad + sph_thick + cap.dz

    # capillary outer shell
    caps = sim.add_volume("Tubs", f"{name}_capillary_shell_{d}")
    caps.copy_user_info(cap)
    caps.material = iec_plastic
    caps.rmax = cap_thick
    caps.rmin = cap.rmax


def add_spheres_sources(
    simulation,
    iec_name,
    src_name,
    spheres,
    activity_Bq_mL,
    verbose=False,
    source_type="GenericSource",
):
    spheres_diam = [10, 13, 17, 22, 28, 37]
    sources = []
    if spheres == "all":
        spheres = spheres_diam
    for sphere, ac in zip(spheres, activity_Bq_mL):
        if sphere in spheres_diam:
            if ac > 0:
                s = add_one_sphere_source(
                    simulation,
                    iec_name,
                    src_name,
                    float(sphere),
                    float(ac),
                    source_type=source_type,
                )
                sources.append(s)
        else:
            fatal(
                f"Error the sphere of diameter {sphere} does not exists in {spheres_diam}"
            )
    # verbose ?
    if verbose:
        s = dump_spheres_activity(simulation, iec_name, src_name)
        t = compute_total_spheres_activity(simulation, iec_name, src_name)
        print(s)
        print(f"Total activity is {t} Bq")
    return sources


def compute_sphere_activity(simulation, iec_name, src_name, diam):
    mm = g4_units.mm
    cm3 = g4_units.cm3
    Bq = g4_units.Bq
    d = f"{(diam / mm):.0f}mm"
    sname = f"{src_name}_{iec_name}_{d}"
    if sname not in simulation.source_manager.user_info_sources:
        return None, None, None, None
    src = simulation.get_source_user_info(sname)
    vname = src.mother
    v = simulation.volume_manager.volumes[vname]
    s = v.solid_info
    ac = src.activity
    return ac / Bq, s.cubic_volume / cm3, sname, vname


def compute_total_spheres_activity(simulation, iec_name, src_name):
    spheres_diam = [10, 13, 17, 22, 28, 37]
    a = 0
    for diam in spheres_diam:
        ac, _, _, _ = compute_sphere_activity(simulation, iec_name, src_name, diam)
        if ac is None:
            continue
        a += ac
    return a


def dump_spheres_activity(simulation, iec_name, src_name):
    spheres_diam = [10, 13, 17, 22, 28, 37]
    out = ""
    i = 0
    for diam in spheres_diam:
        ac, vol, sname, vname = compute_sphere_activity(
            simulation, iec_name, src_name, diam
        )
        if ac is None:
            continue
        out += (
            f"{vname:<20} {sname:<20} "
            f"{vol:10.2f} mL   {ac:10.2f} Bq   {ac / vol:10.2f} Bq/mL\n"
        )
        i += 1
    return out[:-1]


def dump_bg_activity(simulation, iec_name, src_name):
    cm3 = g4_units.cm3
    Bq = g4_units.Bq
    BqmL = Bq / cm3
    sname = f"{iec_name}_{src_name}"
    if sname not in simulation.source_manager.user_info_sources:
        return
    src = simulation.get_source_user_info(sname)
    v = simulation.volume_manager.volumes[src.mother]
    s = v.solid_info
    ac = src.activity
    out = (
        f"Volume = {v.name:<20} Source = {sname:<20} "
        f"{s.cubic_volume / cm3:10.2f} mL   {ac / Bq:10.2f} Bq   {ac / s.cubic_volume / BqmL:10.2f} Bq/mL"
    )
    return out


def add_one_sphere_source(
    simulation, iec_name, src_name, diameter, activity_Bq_mL, source_type
):
    mm = g4_units.mm
    mL = g4_units.mL
    d = f"{(diameter / mm):.0f}mm"
    sname = f"{iec_name}_sphere_{d}"

    # compute volume in mL (and check)
    volume_ref = 4 / 3 * np.pi * np.power(diameter / mm / 2, 3) * 0.001
    v = simulation.volume_manager.volumes[sname]
    s = v.solid_info
    volume = s.cubic_volume / mL
    if not math.isclose(volume_ref, volume, rel_tol=1e-7):
        fatal(
            f"Error while estimating the sphere volume {sname}: {volume_ref} vs {volume}"
        )

    source = simulation.add_source(source_type, f"{src_name}_{iec_name}_{d}")
    source.mother = sname
    # default values
    source.particle = "e+"
    source.energy.type = "F18"
    source.direction.type = "iso"
    source.activity = activity_Bq_mL * s.cubic_volume
    source.position.type = "sphere"
    source.position.radius = diameter / 2 * mm
    source.position.translation = [0, 0, 0]
    return source


def add_central_cylinder_source(
    simulation, iec_name, src_name, activity_Bq_mL, verbose=False
):
    # source
    bg = simulation.add_source("GenericSource", f"{iec_name}_{src_name}")
    bg.mother = f"{iec_name}_center_cylinder_hole"
    v = simulation.volume_manager.volumes[bg.mother]
    s = v.solid_info
    # (1 cm3 = 1 mL)
    bg.position.type = "box"
    bg.position.size = simulation.volume_manager.volumes[bg.mother].bounding_box_size
    # this source is confined only within the mother volume, it does not include daughter volumes
    # it is a tubs inside the box
    bg.position.confine = bg.mother
    bg.particle = "e+"
    bg.energy.type = "F18"
    bg.activity = activity_Bq_mL * s.cubic_volume
    # verbose ?
    if verbose:
        # print(f"Bg volume {s.cubic_volume} cc")
        s = dump_bg_activity(simulation, iec_name, src_name)
        print(s)
    return bg


def add_background_source(
    simulation, iec_name, src_name, activity_Bq_mL, verbose=False
):
    # source
    bg = simulation.add_source("GenericSource", f"{iec_name}_{src_name}")
    bg.mother = f"{iec_name}_interior"
    v = simulation.volume_manager.volumes[bg.mother]
    s = v.solid_info
    # (1 cm3 = 1 mL)
    bg.position.type = "box"
    bg.position.size = simulation.volume_manager.volumes[bg.mother].bounding_box_size
    # this source is confined only within the mother volume, it does not include daughter volumes
    bg.position.confine = bg.mother
    bg.particle = "e+"
    bg.energy.type = "F18"
    bg.activity = activity_Bq_mL * s.cubic_volume
    # the confine procedure from G4 seems to be confused when using a boolean solid like {iec_name}_interior
    # (or I did understand correctly how it works)
    # so, we need to move the source for correct sampling of the volume
    mm = g4_units.mm
    bg.position.translation = [0, 35 * mm, 0]
    # verbose ?
    if verbose:
        # print(f"Bg volume {s.cubic_volume} cc")
        s = dump_bg_activity(simulation, iec_name, src_name)
        print(s)
    return bg


def generate_pos_dir_one_sphere(center, radius, n, rs=np.random):
    """
    This function should be useful to generate conditional data for condGAN.
    It samples the position in a sphere and isotropic direction.
    The center/radius is the center and radius of the sphere
    A numpy array of (n,6) is returned.
    3 first = position
    3 last = direction
    """
    # uniform random vector of size n
    p = generate_pos_one_sphere(center, radius, n, rs)
    # direction
    v = generate_isotropic_directions(n, rs=rs)
    # concat all
    return np.column_stack((p, v))


def generate_pos_one_sphere(center, radius, n, rs=np.random):
    # uniform random vector of size n
    u = rs.uniform(0, 1, size=n)
    r = np.cbrt((u * radius**3))
    phi = rs.uniform(0, 2 * np.pi, n)
    theta = np.arccos(rs.uniform(-1, 1, n))
    # position in cartesian
    x = r * np.sin(theta) * np.cos(phi) + center[0]
    y = r * np.sin(theta) * np.sin(phi) + center[1]
    z = r * np.cos(theta) + center[2]
    # concat all
    return np.column_stack((x, y, z))


def generate_pos_dir_spheres(centers, radius, n_samples, shuffle, rs=np.random):
    """
    This function generate conditional data for condGAN.
    It samples the position in several spheres, with isotropic direction.
    The center/radius are the center and radius of the spheres.
    n_samples is the number of samples per sphere, with a total of n.
    Samples can be shuffled (by default).
    A numpy array of (n,6) is returned.
    """
    cond = None
    for rad, center, n in zip(radius, centers, n_samples):
        # approximate -> if the last one we complete to reach n
        x = generate_pos_dir_one_sphere(center, rad, n, rs=rs)
        if cond is None:
            cond = x
        else:
            cond = np.vstack((cond, x))

    # shuffle
    if shuffle:
        # it seems that permutation is **much** faster than shuffle
        # (checked 2022/06/047 on osx)

        # https://github.com/numpy/numpy/issues/11013
        # sstart = time.time()
        # np.random.shuffle(cond)
        # send = time.time()
        # print(f'shuffle 1 {send - sstart:0.4f} sec')

        # sstart = time.time()
        cond = cond.take(rs.permutation(cond.shape[0]), axis=0)
        # send = time.time()
        # print(f'shuffle 2 {send - sstart:0.4f} sec')

    return cond


def generate_pos_spheres(centers, radius, n_samples, shuffle, rs=np.random):
    """
    Like generate_pos_dir_spheres, but position only
    """
    cond = None
    for rad, center, n in zip(radius, centers, n_samples):
        # approximate -> if the last one we complete to reach n
        x = generate_pos_one_sphere(center, rad, n, rs)
        if cond is None:
            cond = x
        else:
            cond = np.vstack((cond, x))

    # shuffle
    if shuffle:
        cond = cond.take(rs.permutation(cond.shape[0]), axis=0)

    return cond


def get_n_samples_from_ratio(n, ratio):
    """
    For a given proportion of activities (in ratio) and total number of particle n,
    compute the list of particle for each index.
    """
    i = 0
    total = 0
    n_samples = []
    for r in ratio:
        if i == len(ratio) - 1:
            # last one ?
            m = n - total
        else:
            m = int(round(n * r))
        n_samples.append(m)
        total += m
        i += 1
    return n_samples


def compute_sphere_centers_and_volumes_OLD_NEVER_CALLED(sim, name):
    spheres_diam = [10, 13, 17, 22, 28, 37]
    centers = []
    volumes = []
    mm = g4_units.mm
    for diam in spheres_diam:
        # retrieve the name of the sphere volume
        d = f"{(diam / mm):.0f}mm"
        v = sim.volume_manager.volumes[f"{name}_sphere_{d}"]
        s = v.solid_info
        # from the solid get the center position
        center = v.translation
        centers.append(center)
        # and the volume
        volumes.append(s.cubic_volume)
    return centers, volumes


def get_default_sphere_centers_and_volumes_old():
    """
    Global spheres centers in the phantom, to avoid using the phantom in same cases.
    Were computed with 10/06/2022 version.
    No translation. To be recomputed with compute_sphere_centers_and_volumes
    """
    centers = [
        [28.6, -16.0367, 37.0],
        [-28.6, -16.0367, 37.0],
        [-57.2, 35.0, 37.0],
        [-28.6, 84.5367, 37.0],
        [28.6, 84.5367, 37.0],
        [57.2, 35.0, 37.0],
    ]
    volumes = [
        523.5987755982989,
        1150.3465099894627,
        2572.4407845144424,
        5575.279762570685,
        11494.040321933857,
        26521.84878038063,
    ]
    return centers, volumes


def get_default_sphere_centers_and_volumes():
    """
    Global spheres centers in the phantom, to avoid using the phantom in same cases.
    Were computed with 23/08/2023 version.
    No translation. To be recomputed with compute_sphere_centers_and_volumes
    """
    centers = [
        [-28.634175, 84.59584593, 27.0],
        [28.634175, 84.59584593, 27.0],
        [57.26835, 35.0, 27.0],
        [28.634175, -14.59584593, 27.0],
        [-28.634175, -14.59584593, 27.0],
        [-57.26835, 35.0, 27.0],
    ]
    volumes = [
        523.5987755982989,
        1150.3465099894627,
        2572.4407845144424,
        5575.279762570685,
        11494.040321933857,
        26521.84878038063,
    ]
    return centers, volumes<|MERGE_RESOLUTION|>--- conflicted
+++ resolved
@@ -39,10 +39,7 @@
     create_material(simulation)
 
     # check overlap only for debug
-<<<<<<< HEAD
-=======
     original_check_overlap_flag = simulation.check_volumes_overlap
->>>>>>> c8d5eb90
     simulation.check_volumes_overlap = check_overlap
 
     # Outside structure
