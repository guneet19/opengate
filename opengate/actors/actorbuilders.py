--- conflicted
+++ resolved
@@ -44,11 +44,8 @@
     ARFTrainingDatasetActor,
     TestActor,
     KillActor,
-<<<<<<< HEAD
     BremSplittingActor,
     ComptSplittingActor,
-=======
     DynamicGeometryActor,
->>>>>>> 75ff0ba9
 }
 actor_builders = make_builders(actor_type_names)