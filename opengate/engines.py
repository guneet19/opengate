--- conflicted
+++ resolved
@@ -6,12 +6,9 @@
 import queue
 import weakref
 from box import Box
-<<<<<<< HEAD
-from inspect import signature
-=======
 import xml.etree.ElementTree as ET
 from anytree import PreOrderIter
->>>>>>> 2bb7a884
+from inspect import signature
 
 import opengate_core as g4
 
