--- conflicted
+++ resolved
@@ -6,11 +6,8 @@
 import queue
 import weakref
 from box import Box
-<<<<<<< HEAD
 import xml.etree.ElementTree as ET
-=======
 from anytree import PreOrderIter
->>>>>>> 4cf9ed41
 
 import opengate_core as g4
 
@@ -283,17 +280,9 @@
     """
 
     def __init__(self, simulation_engine):
-<<<<<<< HEAD
-        # the base class stores a pointer to simulation_engine
-        EngineBase.__init__(self, simulation_engine)
-=======
         super().__init__(simulation_engine)
-        # Keep a pointer to the current physics_manager
+        # Keep a short cut reference to the current physics_manager
         self.physics_manager = simulation_engine.simulation.physics_manager
->>>>>>> 4cf9ed41
-
-        # Keep a direct pointer to the physics_manager for convenience
-        self.physics_manager = self.simulation_engine.simulation.physics_manager
 
         # Register this engine with the regions
         for region in self.physics_manager.regions.values():
@@ -607,7 +596,6 @@
         # self.actor_manager = simulation.actor_manager
         # we use a weakref because it is a circular dependence
         # with custom __del__
-        self.simulation_engine = simulation_engine
         self.simulation_engine_wr = weakref.ref(simulation_engine)
         self.actors = {}
 
@@ -795,7 +783,7 @@
             vol.close()
         for pwv in self.volume_manager.parallel_world_volumes.values():
             pwv.close()
-        self.volume_manager.world_volume.close()
+        # self.volume_manager.world_volume.close()
 
     def Construct(self):
         """
