from opengate import log
import time
import random
import sys
import os
from .ExceptionHandler import *
from multiprocessing import (
    Process,
    set_start_method,
    Manager,
    Queue,
    active_children,
    cpu_count,
)
from opengate_core import G4RunManagerFactory
from .Decorators import requires_fatal
from .helpers import fatal
from inspect import signature

import weakref


class SimulationEngine(gate.EngineBase):
    """
    Main class to execute a Simulation (optionally in a separate subProcess)
    """

    def __init__(self, simulation, start_new_process=False, init_only=False):
        gate.EngineBase.__init__(self)

        # current state of the engine
        self.run_timing_intervals = None
        self.state = "before"  # before | started | after
        self.is_initialized = False

        # do we create a subprocess or not ?
        self.start_new_process = start_new_process

        # init only ?
        self.init_only = init_only

        # LATER : option to wait the end of completion or not

        # store the simulation object
        self.simulation = simulation

        # UI
        self.ui_session = None
        self.g4_ui = None

        # all engines
        self.volume_engine = None
        self.physics_engine = None
        self.source_engine = None
        self.action_engine = None
        self.actor_engine = None

        # random engine
        self.g4_HepRandomEngine = None
        self.current_random_seed = None

        # Main Run Manager
        self.g4_RunManager = None
        self.g4_StateManager = g4.G4StateManager.GetStateManager()

        # life cycle management
        self.run_manager_finalizer = None
        self._is_closed = False

        # exception handler
        self.g4_exception_handler = None

        # user fct to call after initialization
        self.user_fct_after_init = simulation.user_fct_after_init
        # a list to store short log messages
        # produced by hook function such as user_fct_after_init
        self.hook_log = []

    def close_engines(self):
        if self.volume_engine:
            self.volume_engine.close()
        if self.physics_engine:
            self.physics_engine.close()
        if self.source_engine:
            self.source_engine.close()
        if self.action_engine:
            self.action_engine.close()
        if self.actor_engine:
            self.actor_engine.close()

    def release_engines(self):
        self.volume_engine = None
        self.physics_engine = None
        self.source_engine = None
        self.action_engine = None
        self.actor_engine = None

    def release_g4_references(self):
        self.g4_ui = None
        self.g4_HepRandomEngine = None
        self.g4_StateManager = None
        self.g4_exception_handler = None

    def notify_managers(self):
        self.simulation.physics_manager._simulation_engine_closing()
        self.simulation.volume_manager._simulation_engine_closing()

    def close(self):
        if self._is_closed is False:
            self.close_engines()
            self.release_engines()
            self.release_g4_references()
            self.notify_managers()
            if self.g4_RunManager:
                self.g4_RunManager.SetVerboseLevel(0)
            self._is_closed = True

    def __enter__(self):
        return self

    def __exit__(self, type, value, traceback):
        self.close()

    # define thus as property so the condition can be changed
    # without need to refactor the code
    @property
    def run_multithreaded(self):
        return (
            self.simulation.user_info.number_of_threads > 1
            or self.simulation.user_info.force_multithread_mode
        )

    def start(self):
        # set start method only work on linux and osx, not windows
        # https://superfastpython.com/multiprocessing-spawn-runtimeerror/
        # Alternative: put the
        # if __name__ == '__main__':
        # at the beginning of the script

<<<<<<< HEAD
        # visu check
        self.pre_init_visu()

        if self.start_new_process:
            # https://britishgeologicalsurvey.github.io/science/python-forking-vs-spawn/
            # (the "force" option is needed for notebooks)
            # alternative start methods:
            # fork : copy all current proc, this is the faster method.
            # spawn : start a fresh proc. Much slower (1-2 sec)
=======
        if self.start_new_process and not os.name == "nt":
            # https://britishgeologicalsurvey.github.io/science/python-forking-vs-spawn/
            # (the "force" option is needed for notebooks)
            # for windows, fork does not work and spawn produces an error, so for the moment we remove the process part
            # to be able to run process, we will need to start the example in __main__
            # https://stackoverflow.com/questions/18204782/runtimeerror-on-windows-trying-python-multiprocessing
>>>>>>> 6884e22b
            set_start_method("fork", force=True)
            # set_start_method("spawn")
            q = Manager().Queue()
            # q = Queue()
            p = Process(target=self.init_and_start, args=(q,))
            p.start()

            self.state = "started"
            p.join()  # (timeout=10)  # timeout might be needed
            self.state = "after"
            output = q.get()
        else:
            output = self.init_and_start(None)

        # put back the simulation object to all actors
        if output:
            for actor in output.actors.values():
                actor.simulation = self.simulation
        output.simulation = self.simulation

        # start visualization
        self.start_visu()

        # return the output of the simulation
        return output

    def pre_init_visu(self):
        if (
            self.simulation.user_info.visu
            and self.simulation.user_info.visu_type == "gdml"
        ):
            gi = g4.GateInfo
            if not gi.get_G4GDML():
                return

    def init_and_start(self, queue):
        self.state = "started"

        # prepare the output
        output = gate.SimulationOutput()

        # initialize simu + source + visu
        self.initialize()

        # apply G4 commands
        self.apply_all_g4_commands()

        # fct to call between the init and the start
        if self.user_fct_after_init:
            log.info("Simulation: user fct after init")
            sig = signature(self.user_fct_after_init)
            n = len(sig.parameters)
            if n == 1:
                self.user_fct_after_init(self)
            else:
                self.user_fct_after_init(self, output)

        # should we start ?
        if not self.init_only:
            self._start()

        # prepare the output
        output.store_actors(self)
        output.store_sources(self)
        output.store_hook_log(self)
        output.current_random_seed = self.current_random_seed
        if queue is not None:
            print("--- in process, before put ---")
            print(f"Active children: {len(active_children())}")
            print(f"CPU count: {cpu_count()}")
            print(f"Queue full: {queue.full()}")
            queue.put(output)
            print("--- in process, after put ---")
            print(f"Active children: {len(active_children())}")
            print(f"CPU count: {cpu_count()}")
            print(f"Queue full: {queue.full()}")
            return None
        else:
            return output

    def initialize(self):
        """
        Build the main geant4 objects and initialize them.
        """

        # create engines
        self.volume_engine = gate.VolumeEngine(self)
        self.physics_engine = gate.PhysicsEngine(self)
        self.source_engine = gate.SourceEngine(self)
        self.action_engine = gate.ActionEngine(self)
        self.actor_engine = gate.ActorEngine(self)

        # shorter code
        ui = self.simulation.user_info

        # Some sources need to perform computation once everything is defined in user_info but *before* the
        # initialization of the G4 engine starts. This can be done via this function.
        self.simulation.initialize_source_before_g4_engine()

        # g4 verbose
        self.initialize_g4_verbose()

        # visualisation ?
        self.pre_init_visu()

        # init random engine (before the MTRunManager creation)
        self.initialize_random_engine()

        # create the run manager (assigned to self.g4_RunManager)
        self.create_run_manager()

        # create the handler for the exception
        self.g4_exception_handler = ExceptionHandler()

        # check run timing
        self.run_timing_intervals = self.simulation.run_timing_intervals.copy()
        gate.assert_run_timing(self.run_timing_intervals)

        # Geometry initialization
        log.info("Simulation: initialize Geometry")
        self.volume_engine.verbose_destructor = self.verbose_destructor

        # Set the userDetector pointer of the Geant4 run manager
        # to VolumeEngine object defined here in open-gate
        self.g4_RunManager.SetUserInitialization(self.volume_engine)
        # Important: The volumes are constructed
        # when the G4RunManager calls the Construct method of the VolumeEngine,
        # which happens in the InitializeGeometry method of the
        # G4RunManager (Geant4 code)

        # Physics initialization
        log.info("Simulation: initialize Physics")
        self.physics_engine.initialize_before_runmanager()
        self.g4_RunManager.SetUserInitialization(self.physics_engine.g4_physics_list)

        # sources
        log.info("Simulation: initialize Source")
        self.source_engine.initialize(self.simulation.run_timing_intervals)

        # action
        self.g4_RunManager.SetUserInitialization(self.action_engine)

        # Actors initialization (before the RunManager Initialize)
        log.info("Simulation: initialize Actors")
        self.actor_engine.create_actors()  # calls the actors' constructors
        self.source_engine.initialize_actors(self.actor_engine.actors)

        # Visu
        if self.simulation.user_info.visu:
            log.info("Simulation: initialize Visualization")
            self.vi_manager = g4.G4VisExecutive("all")
            self.vi_manager.Initialize()

        # Note: In serial mode, SetUserInitialization() would only be needed
        # for geometry and physics, but in MT mode the fake run for worker
        # initialization needs a particle source.
        log.info("Simulation: initialize G4RunManager")
        if self.run_multithreaded is True:
            self.g4_RunManager.InitializeWithoutFakeRun()
        else:
            self.g4_RunManager.Initialize()

        self.physics_engine.initialize_after_runmanager()
        self.g4_RunManager.PhysicsHasBeenModified()

        # G4's MT RunManager needs an empty run to initialize workers
        if self.run_multithreaded is True:
            self.g4_RunManager.FakeBeamOn()

        # Actions initialization
        self.actor_engine.action_engine = self.action_engine
        self.actor_engine.initialize()

        self.is_initialized = True

        # Check overlaps
        if ui.check_volumes_overlap:
            log.info("Simulation: check volumes overlap")
            self.check_volumes_overlap(verbose=False)
        else:
            log.info("Simulation: (no volumes overlap checking)")

        # Register sensitive detector.
        # if G4 was compiled with MT (regardless if it is used or not)
        # ConstructSDandField (in VolumeManager) will be automatically called
        if not g4.GateInfo.get_G4MULTITHREADED():
            gate.fatal("DEBUG Register sensitive detector in no MT mode")
            # todo : self.actor_engine.register_sensitive_detectors()

        # visu initialization
        self.post_init_visu(ui)

    def create_run_manager(self):
        """Get the correct RunManager according to the requested threads
        and make some basic settings.

        """
        if self.g4_RunManager:
            fatal("A G4RunManager as already been created.")

        ui = self.simulation.user_info

        if self.run_multithreaded is True:
            # GetOptions() returns a set which should contain 'MT'
            # if Geant4 was compiled with G4MULTITHREADED
            if "MT" not in G4RunManagerFactory.GetOptions():
                fatal(
                    "Geant4 does not support multithreading. Probably it was compiled without G4MULTITHREADED flag."
                )

            log.info(
                f"Simulation: create MTRunManager with {ui.number_of_threads} threads"
            )
            self.g4_RunManager = g4.WrappedG4MTRunManager()
            self.g4_RunManager.SetNumberOfThreads(ui.number_of_threads)
        else:
            log.info("Simulation: create RunManager (single thread)")
            self.g4_RunManager = g4.WrappedG4RunManager()

        if self.g4_RunManager is None:
            fatal("Unable to create RunManager")

        self.g4_RunManager.SetVerboseLevel(ui.g4_verbose_level)
        # this creates a finalizer for the run manager which assures that
        # the close() method is called before the run manager is garbage collected,
        # i.e. G4RunManager destructor is called
        self.run_manager_finalizer = weakref.finalize(self.g4_RunManager, self.close)

    def apply_all_g4_commands(self):
        n = len(self.simulation.g4_commands)
        if n > 0:
            log.info(f"Simulation: apply {n} G4 commands")
        for command in self.simulation.g4_commands:
            self.apply_g4_command(command)

    def post_init_visu(self, ui):
        if not self.simulation.user_info.visu:
            return
        if ui.visu_filename:
            if ui.visu_type == "vrml_file_only" or ui.visu_type == "vrml":
                os.environ["G4VRMLFILE_FILE_NAME"] = ui.visu_filename
            if ui.visu_type == "gdml_file_only" or ui.visu_type == "gdml":
                if os.path.isfile(ui.visu_filename):
                    os.remove(ui.visu_filename)

    def start_visu(self):
        if self.simulation.user_info.visu:
            if self.simulation.user_info.visu_type == "vrml":
                self.vrml_visualization()
            if self.simulation.user_info.visu_type == "gdml":
                self.gdml_visualization()

    def gdml_visualization(self):
        try:
            import pyg4ometry
        except Exception as exception:
            gate.warning(exception)
            gate.warning(
                "The module pyg4ometry is maybe not installed or is not working. Try: \n"
                "pip install pyg4ometry"
            )
            return
        r = pyg4ometry.gdml.Reader(self.simulation.user_info.visu_filename)
        l = r.getRegistry().getWorldVolume()
        v = pyg4ometry.visualisation.VtkViewerColouredMaterial()
        v.addLogicalVolume(l)
        v.view()

    def vrml_visualization(self):
        try:
            import pyvista
        except Exception as exception:
            gate.warning(exception)
            gate.warning(
                "The module pyvista is maybe not installed or is not working to be able to visualize vrml files. Try:\n"
                "pip install pyvista"
            )
            return
        pl = pyvista.Plotter()
        pl.import_vrml(self.simulation.user_info.visu_filename)
        pl.add_axes(line_width=5)
        pl.show()

    def apply_g4_command(self, command):
        if self.g4_ui is None:
            self.g4_ui = g4.G4UImanager.GetUIpointer()
        log.info(f"Simulation: Apply G4 command '{command}'")
        self.g4_ui.ApplyCommand(command)

    def _start(self):
        """
        Start the simulation. The runs are managed in the SourceManager.
        """
        s = ""
        if self.start_new_process:
            s = "(in a new process)"
        log.info("-" * 80 + f"\nSimulation: START {s}")

        # visualisation should be initialized *after* other initializations ?
        # FIXME self._initialize_visualisation()

        # actor: start simulation (only the master thread)
        self.actor_engine.start_simulation()

        # go !
        start = time.time()
        self.source_engine.start()
        end = time.time()

        # actor: stop simulation (only the master thread)
        self.actor_engine.stop_simulation()

        # this is the end
        log.info(
            f"Simulation: STOP. Run: {len(self.run_timing_intervals)}. "
            # f'Events: {self.source_manager.total_events_count}. '
            f"Time: {end - start:0.1f} seconds.\n"
            + f"-" * 80
        )

    def initialize_visualisation(self):
        ui = self.simulation.user_info

        # Check when GDML is activated, if G4 was compiled with GDML
        if ui.visu is True and ui.visu_type == "gdml":
            gi = g4.GateInfo
            if not gi.get_G4GDML():
                warning(
                    "Visualization with GDML not available in Geant4. Check G4 compilation."
                )
        # vrml initialization
        if (
            ui.visu is True
            and (ui.visu_type == "vrml_file_only" or ui.visu_type == "vrml")
            and ui.visu_filename
        ):
            os.environ["G4VRMLFILE_FILE_NAME"] = ui.visu_filename

        # gdml initialization
        if (
            ui.visu == True
            and (ui.visu_type == "gdml_file_only" or ui.visu_type == "gdml")
            and ui.visu_filename
        ):
            if os.path.isfile(ui.visu_filename):
                os.remove(ui.visu_filename)

    def initialize_random_engine(self):
        engine_name = self.simulation.user_info.random_engine
        self.g4_HepRandomEngine = None
        if engine_name == "MixMaxRng":
            self.g4_HepRandomEngine = g4.MixMaxRng()
        if engine_name == "MersenneTwister":
            self.g4_HepRandomEngine = g4.MTwistEngine()
        if not self.g4_HepRandomEngine:
            s = f"Cannot find the random engine {engine_name}\n"
            s += f"Use: MersenneTwister or MixMaxRng"
            gate.fatal(s)

        # set the random engine
        g4.G4Random.setTheEngine(self.g4_HepRandomEngine)
        if self.simulation.user_info.random_seed == "auto":
            self.current_random_seed = random.randrange(sys.maxsize)
        else:
            self.current_random_seed = self.simulation.user_info.random_seed

        # if windows, the long are 4 bytes instead of 8 bytes for python and unix system
        if os.name == "nt":
            self.current_random_seed = int(
                self.current_random_seed % ((pow(2, 32) - 1) / 2)
            )

        # set the seed
        g4.G4Random.setTheSeed(self.current_random_seed, 0)

    def initialize_g4_verbose(self):
        if not self.simulation.user_info.g4_verbose:
            # no Geant4 output
            ui = gate.UIsessionSilent()
        else:
            # Geant4 output with color
            ui = gate.UIsessionVerbose()
        # it is also possible to set ui=None for 'default' output
        # we must keep a ref to ui_session
        self.ui_session = ui
        # we must keep a ref to ui_manager
        self.g4_ui = g4.G4UImanager.GetUIpointer()
        if self.g4_ui is None:
            fatal("Unable to obtain a UIpointer")
        self.g4_ui.SetCoutDestination(ui)

    # FIXME: rename to avoid conflict with function in helpers.
    # should be more specific, like fatal_multiple_execution
    def fatal(self, err=""):
        s = (
            f"Cannot run a new simulation in this process: only one execution is possible.\n"
            f"Use the option start_new_process=True in gate.SimulationEngine. {err}"
        )
        gate.fatal(s)

    def check_volumes_overlap(self, verbose=True):
        # we need to 'cheat' the verbosity before doing the check
        ui = self.simulation.user_info
        b = ui.g4_verbose
        ui.g4_verbose = True
        self.initialize_g4_verbose()

        # check
        self.volume_engine.check_overlaps(verbose)

        # put back verbosity
        ui.g4_verbose = b
        self.initialize_g4_verbose()

    @property
    @requires_fatal("g4_StateManager")
    def g4_state(self):
        return self.g4_StateManager.GetCurrentState()

    @g4_state.setter
    @requires_fatal("g4_StateManager")
    def g4_state(self, g4_application_state):
        self.g4_StateManager.SetNewState(g4_application_state)

    # @property
    # def initializedAtLeastOnce(self):
    #     if self.g4_RunManager is None:
    #         return False
    #     else:
    #         return self.g4_RunManager.GetInitializedAtLeastOnce()

    # @initializedAtLeastOnce.setter
    # def initializedAtLeastOnce(self, tf):
    #     if self.g4_RunManager is None:
    #         gate.fatal(
    #             "Cannot set 'initializedAtLeastOnce' variable. No RunManager available."
    #         )
    #     self.g4_RunManager.SetInitializedAtLeastOnce(tf)<|MERGE_RESOLUTION|>--- conflicted
+++ resolved
@@ -137,24 +137,18 @@
         # if __name__ == '__main__':
         # at the beginning of the script
 
-<<<<<<< HEAD
         # visu check
         self.pre_init_visu()
 
-        if self.start_new_process:
-            # https://britishgeologicalsurvey.github.io/science/python-forking-vs-spawn/
-            # (the "force" option is needed for notebooks)
-            # alternative start methods:
-            # fork : copy all current proc, this is the faster method.
-            # spawn : start a fresh proc. Much slower (1-2 sec)
-=======
         if self.start_new_process and not os.name == "nt":
             # https://britishgeologicalsurvey.github.io/science/python-forking-vs-spawn/
             # (the "force" option is needed for notebooks)
             # for windows, fork does not work and spawn produces an error, so for the moment we remove the process part
             # to be able to run process, we will need to start the example in __main__
             # https://stackoverflow.com/questions/18204782/runtimeerror-on-windows-trying-python-multiprocessing
->>>>>>> 6884e22b
+            # alternative start methods:
+            # fork : copy all current proc, this is the faster method.
+            # spawn : start a fresh proc. Much slower (1-2 sec)
             set_start_method("fork", force=True)
             # set_start_method("spawn")
             q = Manager().Queue()
