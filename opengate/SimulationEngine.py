--- conflicted
+++ resolved
@@ -10,12 +10,8 @@
 from .Decorators import requires_fatal
 from .helpers import fatal, warning
 import weakref
-<<<<<<< HEAD
-from .helpers_visu import start_gdml_visu, start_vrml_visu
+from .VisualisationEngine import VisualisationEngine
 from inspect import signature
-=======
-from .VisualisationEngine import VisualisationEngine
->>>>>>> 38bbe891
 
 
 class SimulationEngine(gate.EngineBase):
@@ -149,25 +145,8 @@
         )
 
     def start(self):
-<<<<<<< HEAD
-        # prepare visu
-        """
-        For VRML or GDML, if the output file is None, a temporary filename
-        is defined. The file will be deleted at the end of the visu.
-        If the type is vrml_file_only or gdml_file_only, the file is not deleted.
-        """
-        temp_visu_filename = False
-        ui = self.simulation.user_info
-        visu_fn = ui.visu_filename
-        if visu_fn is None and "only" not in ui.visu_type:
-            visu_fn = f"visu_{os.getpid()}.wrl"
-            self.simulation.user_info.visu_filename = visu_fn
-            temp_visu_filename = True
-
+        # prepare sub process
         output = None
-=======
-        # prepare sub process
->>>>>>> 38bbe891
         if self.start_new_process and not os.name == "nt":
             """
             set_start_method only work with linux and osx, not with windows
@@ -229,14 +208,10 @@
         if not self.g4_StateManager:
             self.g4_StateManager = g4.G4StateManager.GetStateManager()
 
-<<<<<<< HEAD
         # prepare the output
         output = gate.SimulationOutput()
 
         # initialize simu + source + visu
-=======
-        # initialization
->>>>>>> 38bbe891
         self.initialize()
 
         # apply G4 commands
@@ -387,12 +362,6 @@
             gate.fatal("DEBUG Register sensitive detector in no MT mode")
             # todo : self.actor_engine.register_sensitive_detectors()
 
-<<<<<<< HEAD
-        # visu initialization
-        # self.post_init_visu(ui)
-
-=======
->>>>>>> 38bbe891
     def create_run_manager(self):
         """Get the correct RunManager according to the requested threads
         and make some basic settings.
