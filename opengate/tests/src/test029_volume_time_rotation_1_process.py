#!/usr/bin/env python3
# -*- coding: utf-8 -*-

from test029_volume_time_rotation_helpers import *

if __name__ == "__main__":
    paths = gate.get_default_test_paths(
        __file__, "gate_test029_volume_time_rotation", "test029"
    )

    # create the main simulation object
    sim = gate.Simulation()

    # create sim without AA
    create_simulation(sim, False)

    # initialize & start
<<<<<<< HEAD
    output = sim.run(start_new_process=True)
=======
    sim.run(True)
>>>>>>> f60c0dce

    # -------------------------
    gate.warning("Compare stats")
    stats = sim.output.get_actor("Stats")
    print(stats)
    stats_ref = gate.read_stat_file(paths.output_ref / "stats029.txt")
    print(
        f"Number of steps was {stats.counts.step_count}, forced to the same value (because of angle acceptance). "
    )
    stats.counts.step_count = stats_ref.counts.step_count  # force to id
    is_ok = gate.assert_stats(stats, stats_ref, tolerance=0.02)
    print(is_ok)

    gate.warning("Compare images")
    # read image and force change the offset to be similar to old Gate
    is_ok = (
        gate.assert_images(
            paths.output_ref / "proj029.mhd",
            paths.output / "proj029.mhd",
            stats,
            tolerance=59,
            ignore_value=0,
            axis="x",
            sum_tolerance=2,
        )
        and is_ok
    )
    print(is_ok)

    gate.test_ok(is_ok)<|MERGE_RESOLUTION|>--- conflicted
+++ resolved
@@ -15,11 +15,7 @@
     create_simulation(sim, False)
 
     # initialize & start
-<<<<<<< HEAD
     output = sim.run(start_new_process=True)
-=======
-    sim.run(True)
->>>>>>> f60c0dce
 
     # -------------------------
     gate.warning("Compare stats")
