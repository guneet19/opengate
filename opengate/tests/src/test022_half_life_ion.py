#!/usr/bin/env python3
# -*- coding: utf-8 -*-

import test022_half_life_helpers as test022
import opengate as gate
from opengate.tests import utility
import math
import sys
import matplotlib.pyplot as plt

if __name__ == "__main__":
    paths = utility.get_default_test_paths(__file__, output_folder="test022")

    # create the simulation
    sim = gate.Simulation()

    # multithread ?
    argv = sys.argv
    n = 1
    if len(argv) > 1:
        n = int(argv[1])

    # main options
    sim.g4_verbose = False
    # sim.visu = True
    sim.visu_type = "vrml"
    sim.number_of_threads = n
    sim.random_seed = 92344321
    sim.output_dir = paths.output
    print(sim)

    # units
    m = gate.g4_units.m
    cm = gate.g4_units.cm
    mm = gate.g4_units.mm
    nm = gate.g4_units.nm
    keV = gate.g4_units.keV
    Bq = gate.g4_units.Bq
    sec = gate.g4_units.s

    # set the world size like in the Gate macro
    sim.world.size = [10 * m, 10 * m, 10 * m]

    # waterbox
    waterbox1 = sim.add_volume("Box", "waterbox1")
    waterbox1.size = [50 * cm, 50 * cm, 50 * cm]
    waterbox1.translation = [50 * cm, 0 * cm, 0 * cm]
    waterbox1.material = "G4_WATER"

    # plane between the two waterbox to stop gamma
    gcm3 = gate.g4_units.g_cm3
    sim.volume_manager.material_database.add_material_nb_atoms(
        "Tung", ["W"], [1], 1000 * gcm3
    )
    tung_plane = sim.add_volume("Box", "tung_plane")
    tung_plane.size = [1 * cm, 300 * cm, 300 * cm]
    tung_plane.translation = [0 * cm, 0 * cm, 0 * cm]
    tung_plane.material = "Tung"

    # waterbox
    waterbox2 = sim.add_volume("Box", "waterbox2")
    waterbox2.size = [50 * cm, 50 * cm, 50 * cm]
    waterbox2.translation = [-50 * cm, 0 * cm, 0 * cm]
    waterbox2.material = "G4_WATER"

    # physics
    sim.physics_manager.physics_list_name = "QGSP_BERT_EMZ"
    sim.physics_manager.enable_decay = True
    sim.physics_manager.global_production_cuts.all = (
        1 * mm
    )  # all means: proton, electron, positron, gamma

    # activity
    activity_Bq = 8000 * Bq
    half_life = 5 * sec
    lifetime = half_life / math.log(2.0)

    # "hole" in the timeline to check if no particle are emitted at this moment
    sim.run_timing_intervals = [[0 * sec, 12 * sec], [13 * sec, 20 * sec]]

    # source #1
    source1 = sim.add_source("GenericSource", "source1")
    source1.mother = "waterbox1"
    source1.particle = "ion 49 111"  # In111 171 keV and 245 keV
    source1.position.type = "sphere"
    source1.position.radius = 1 * mm
    source1.direction.type = "iso"
    source1.activity = activity_Bq / sim.number_of_threads
    source1.half_life = half_life
    # this is needed, but automatically done in GenericSource.py
    source1.user_particle_life_time = 0
    print()
    print(f"Source1 ac = {source1.activity / Bq} Bq")
    print(f"Source1 HL = {half_life / sec} sec")

    # source #2
    source2 = sim.add_source("GenericSource", "source2")
    source2.mother = "waterbox2"
    source2.particle = "ion 49 111"  # In111 171 keV and 245 keV
    source2.position.type = "sphere"
    source2.position.radius = 1 * mm
    source2.position.translation = [0, 0, -3 * cm]
    source2.direction.type = "iso"
    source2.user_particle_life_time = lifetime
    source2.n = activity_Bq / Bq / sim.number_of_threads * lifetime / sec
    print()
    print("Source2 n = ", source2.n)
    print(f"Source2 HL = {half_life / sec} sec")
    print(f"Source2 LT = {lifetime / sec} sec")
    print()

    # add stat actor
    stats = sim.add_actor("SimulationStatisticsActor", "Stats")
    stats.track_types_flag = True

    # hit actor w1
    ta1 = sim.add_actor("PhaseSpaceActor", "PhaseSpace1")
    ta1.attached_to = "waterbox1"
    ta1.attributes = ["KineticEnergy", "GlobalTime", "PreGlobalTime"]
    f = sim.add_filter("ParticleFilter", "f")
    f.particle = "gamma"
    f.policy = "accept"
    ta1.filters.append(f)
<<<<<<< HEAD
    ta1.output_filename = "test022_half_life_ion1.root"
=======
    ta1.output = paths.output / "test022_half_life_ion1.root"
    ta1.steps_to_store = "exiting"
>>>>>>> 6824377b

    # hit actor w2
    ta2 = sim.add_actor("PhaseSpaceActor", "PhaseSpace2")
    ta2.attached_to = "waterbox2"
    ta2.attributes = ["KineticEnergy", "GlobalTime", "PreGlobalTime"]
    ta2.filters.append(f)
<<<<<<< HEAD
    ta2.output_filename = "test022_half_life_ion2.root"
=======
    ta2.output = paths.output / "test022_half_life_ion2.root"
    ta2.steps_to_store = "exiting"
>>>>>>> 6824377b

    # start simulation
    sim.run()

    # get result
    stats = sim.get_actor("Stats")
    print(stats)

    # tests
    fig, ax = plt.subplots(ncols=2, nrows=1, figsize=(15, 5))
    b1, n1 = test022.test_half_life_fit(sim, ta1.get_output_path(), half_life, ax[0])
    b2, n2 = test022.test_half_life_fit(sim, ta2.get_output_path(), half_life, ax[1])
    fn = paths.output / "test022_half_life_ion_fit.png"
    print("Figure in ", fn)
    plt.savefig(fn)
    is_ok = b1 and b2

    # compare number of gammas
    diff = math.fabs(n1 - n2) / n2
    tol = 0.05
    b = diff < tol
    print()
    utility.print_test(
        b, f"Number of emitted gammas {n1} vs {n2} : {diff*100:.2f} % (tol is {tol})"
    )
    is_ok = is_ok and b

    utility.test_ok(is_ok)<|MERGE_RESOLUTION|>--- conflicted
+++ resolved
@@ -121,24 +121,16 @@
     f.particle = "gamma"
     f.policy = "accept"
     ta1.filters.append(f)
-<<<<<<< HEAD
-    ta1.output_filename = "test022_half_life_ion1.root"
-=======
-    ta1.output = paths.output / "test022_half_life_ion1.root"
+    ta1.output = output_filename = "test022_half_life_ion1.root"
     ta1.steps_to_store = "exiting"
->>>>>>> 6824377b
 
     # hit actor w2
     ta2 = sim.add_actor("PhaseSpaceActor", "PhaseSpace2")
     ta2.attached_to = "waterbox2"
     ta2.attributes = ["KineticEnergy", "GlobalTime", "PreGlobalTime"]
     ta2.filters.append(f)
-<<<<<<< HEAD
-    ta2.output_filename = "test022_half_life_ion2.root"
-=======
-    ta2.output = paths.output / "test022_half_life_ion2.root"
+    ta2.output = output_filename = "test022_half_life_ion2.root"
     ta2.steps_to_store = "exiting"
->>>>>>> 6824377b
 
     # start simulation
     sim.run()
