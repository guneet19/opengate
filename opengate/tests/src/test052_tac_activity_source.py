--- conflicted
+++ resolved
@@ -64,12 +64,8 @@
     # phsp actor for timing
     phsp = sim.add_actor("PhaseSpaceActor", "phsp")
     phsp.attributes = ["GlobalTime"]
-<<<<<<< HEAD
+    phsp.steps_to_store = "exiting"
     phsp.output_filename = paths.output / "test052_tac.root"
-=======
-    phsp.steps_to_store = "exiting"
-    phsp.output = paths.output / "test052_tac.root"
->>>>>>> 6824377b
 
     # go
     # sim.running_verbose_level = gate.EVENT
