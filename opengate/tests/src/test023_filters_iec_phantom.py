--- conflicted
+++ resolved
@@ -15,11 +15,7 @@
 ui.g4_verbose = False
 ui.g4_verbose_level = 1
 ui.visu = False
-<<<<<<< HEAD
-ui.random_seed = 123457
-=======
 ui.random_seed = 1234567
->>>>>>> 535b1417
 
 # units
 m = gate.g4_units("m")
