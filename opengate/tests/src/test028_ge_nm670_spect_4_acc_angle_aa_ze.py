#!/usr/bin/env python3
# -*- coding: utf-8 -*-

from test028_ge_nm670_spect_4_acc_angle_helpers import *

# create the simulation
sim = gate.Simulation()

# simu description
spect, proj = create_spect_simu(
    sim,
    paths,
    number_of_threads=1,
    activity_kBq=1000,
    aa_enabled=True,
    aa_mode="ZeroEnergy",
)

# go
print(proj)
<<<<<<< HEAD
output = sim.start(start_new_process=True)
=======
sim.run()
>>>>>>> 2444b71b
print(proj)

# check
is_ok = compare_result(sim.output, proj, "test028_aa_zero_energy.png", sum_tolerance=17)
gate.test_ok(is_ok)<|MERGE_RESOLUTION|>--- conflicted
+++ resolved
@@ -18,11 +18,7 @@
 
 # go
 print(proj)
-<<<<<<< HEAD
-output = sim.start(start_new_process=True)
-=======
 sim.run()
->>>>>>> 2444b71b
 print(proj)
 
 # check
