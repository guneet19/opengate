--- conflicted
+++ resolved
@@ -20,13 +20,8 @@
         att = am.GetDigiAttributeByName(a)
         print(att.GetDigiAttributeName(), att.GetDigiAttributeType())
 
-<<<<<<< HEAD
-    n = 44
+    n = 42
     is_ok = len(nlist) == n
-=======
-n = 42
-is_ok = len(nlist) == n
->>>>>>> 65b05d5d
 
     gate.print_test(is_ok, f"Done for {n} attributes.")
 
