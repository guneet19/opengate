#!/usr/bin/env python3
# -*- coding: utf-8 -*-

import uproot
import opengate as gate
from opengate.tests import utility


def create_simulation(sim, paths, name):
    # units
    m = gate.g4_units.m
    mm = gate.g4_units.mm
    nm = gate.g4_units.nm

    sim.output_dir = paths.output

    # waterworld
    world = sim.world
    world.size = [100 * m, 100 * m, 100 * m]
    world.material = "G4_WATER"

    # physics
    sim.physics_manager.physics_list_name = "G4EmStandardPhysics_option4"
    sim.physics_manager.enable_decay = True
    sim.physics_manager.set_production_cut("world", "all", 1e6 * mm)

    # radionuclide
    z = 89
    a = 225
    s1 = sim.add_source("GenericSource", "source")
    s1.particle = f"ion {z} {a}"
    s1.position.type = "sphere"
    s1.position.radius = 1 * nm
    s1.position.translation = [0, 0, 0]
    s1.direction.type = "iso"
    s1.n = 50

    # add stat actor
    s = sim.add_actor("SimulationStatisticsActor", "stats")
    s.track_types_flag = True

    # phsp actor
    phsp = sim.add_actor("PhaseSpaceActor", "phsp")
    phsp.attributes = [
        "KineticEnergy",
        "EventID",
        "TrackID",
        "ParentID",
        "GlobalTime",
        "ParticleName",
        "ParentParticleName",
        "TrackCreatorProcess",
        "ProcessDefinedStep",
    ]
<<<<<<< HEAD
    phsp.debug = False
    phsp.output_filename = f"test061_{name}.root"
=======
    # phsp.debug = True
    phsp.output = paths.output / f"test061_{name}.root"
    phsp.steps_to_store = "first"
>>>>>>> 6824377b


def analyse(simulation):
    # end
    stats = simulation.actor_manager.get_actor("stats")
    print(stats)

    # open root file
    phsp = simulation.actor_manager.get_actor("phsp")
    root = uproot.open(phsp.get_output_path())
    tree = root[root.keys()[0]]

    print(f"phsp.number_of_absorbed_events: {phsp.number_of_absorbed_events}")

    # Get the arrays from the tree
    events = tree.arrays(
        [
            "GlobalTime",
            "KineticEnergy",
            "ParentParticleName",
            "ParticleName",
            "EventID",
            "TrackID",
            "ParentID",
        ]
    )
    global_time_array = events["GlobalTime"]
    kinetic_energy_array = events["KineticEnergy"]
    parent_particle_array = events["ParentParticleName"]
    particle_array = events["ParticleName"]
    event_id_array = events["EventID"]
    track_id_array = events["TrackID"]
    parent_id_array = events["ParentID"]
    parent_particle_array_ref = ["unknown"] * len(kinetic_energy_array)

    # we test if the stored ParentParticleName is the same as the one we can retrieve from
    # the TrackID and ParentID

    def set_parent_name(parent_by_track, starting_index):
        # print('set parent name', starting_index, len(parent_by_track))
        lindex = starting_index
        lis_ok = True
        while lindex < starting_index + len(parent_by_track):
            pid = parent_id_array[lindex]
            if pid in parent_by_track:
                parent_particle_array_ref[lindex] = parent_by_track[pid]
            else:
                # the events are not stored in the phsp because they do not do a single step,
                # for the test we force to Ac225 ? NO ! was ok in G4 11.1, but no more valid in G4 11.2
                # now we check if this is an ion with [] inside the name
                parent_particle_array_ref[lindex] = "Ac225"
            ok = (
                parent_particle_array_ref[lindex] == parent_particle_array[lindex]
                or "[" in parent_particle_array[lindex]
            )
            if not ok or lindex % 100 == 0:
                utility.print_test(
                    ok,
                    f"Parent particle i={lindex} track={track_id_array[lindex]} name={particle_array[lindex]}  ptrack={pid} "
                    f"       ref = {parent_particle_array_ref[lindex]} "
                    f"vs = {parent_particle_array[lindex]}",
                )
            if not ok:
                lis_ok = False
            lindex += 1
        return lis_ok

    index = 0
    parent_by_track = {}
    current_event_id = -1
    starting_index = 0
    is_ok = True
    while index < tree.num_entries:
        event_id = event_id_array[index]
        if current_event_id != event_id:
            is_ok = set_parent_name(parent_by_track, starting_index) and is_ok
            parent_by_track = {}
            starting_index = index
            current_event_id = event_id
        track_id = track_id_array[index]
        parent_by_track[track_id] = particle_array[index]
        index += 1

    print()
    utility.print_test(is_ok, f"Compared {len(kinetic_energy_array)} elements")
    return is_ok<|MERGE_RESOLUTION|>--- conflicted
+++ resolved
@@ -52,14 +52,9 @@
         "TrackCreatorProcess",
         "ProcessDefinedStep",
     ]
-<<<<<<< HEAD
     phsp.debug = False
     phsp.output_filename = f"test061_{name}.root"
-=======
-    # phsp.debug = True
-    phsp.output = paths.output / f"test061_{name}.root"
     phsp.steps_to_store = "first"
->>>>>>> 6824377b
 
 
 def analyse(simulation):
