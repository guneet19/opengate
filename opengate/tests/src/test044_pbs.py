--- conflicted
+++ resolved
@@ -32,11 +32,8 @@
     sim.visu = False
     sim.random_seed = 123654789
     sim.random_engine = "MersenneTwister"
-<<<<<<< HEAD
+    sim.progress_bar = True
     sim.output_dir = paths.output
-=======
-    sim.progress_bar = True
->>>>>>> af79ee62
 
     # units
     km = gate.g4_units.km
