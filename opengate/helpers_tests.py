--- conflicted
+++ resolved
@@ -670,11 +670,7 @@
     return is_ok
 
 
-<<<<<<< HEAD
-def get_default_test_paths(f, gate_folder=None, output=None):
-=======
 def get_default_test_paths(f, gate_folder=None, output_folder=None):
->>>>>>> 949d4866
     p = Box()
     p.current = pathlib.Path(f).parent.resolve()
     # data
@@ -684,14 +680,6 @@
         p.gate = p.current / ".." / "data" / "gate" / gate_folder
         p.gate_output = p.gate / "output"
         p.gate_data = p.gate / "data"
-<<<<<<< HEAD
-    if output:
-        p.output = p.current / ".." / "output" / output
-        if not os.path.exists(p.output):
-            os.makedirs(p.output)
-    else:
-        p.output = p.current / ".." / "output"
-=======
     # output
     p.output = p.current / ".." / "output"
     if output_folder is not None:
@@ -699,7 +687,6 @@
         if not pathlib.Path.is_dir(p.output):
             pathlib.Path.mkdir(p.output)
     # output ref
->>>>>>> 949d4866
     p.output_ref = p.current / ".." / "data" / "output_ref"
     if output_folder is not None:
         p.output_ref = p.output_ref / output_folder
