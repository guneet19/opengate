--- conflicted
+++ resolved
@@ -91,13 +91,8 @@
         """
         ms = g4.GateSourceManager()
         # create all sources for this source manager (for all threads)
-<<<<<<< HEAD
-        sui = self.simulation_engine.simulation.source_manager.user_info_sources
-        for vu in sui.values():
-=======
         source_manager = self.simulation_engine.simulation.source_manager
         for vu in source_manager.user_info_sources.values():
->>>>>>> 69aa8c92
             source = gate.new_element(vu, self.simulation_engine.simulation)
             source.add_to_source_manager(ms)
             source.initialize(self.run_timing_intervals)
