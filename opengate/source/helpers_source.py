from .VoxelsSource import *
from .GANPairsSource import *
from .PencilBeamSource import *
<<<<<<< HEAD
from .GammaFromIonDecaySource import *
=======
from .TemplateSource import *
from .PhaseSpaceSource import *
>>>>>>> 535b1417
import pathlib

"""
    List of source types: Generic, Voxels etc

    Energy spectra for beta+ emitters
"""

source_type_names = {
    GenericSource,
    VoxelsSource,
    GANSource,
    GANPairsSource,
    PencilBeamSource,
<<<<<<< HEAD
    GammaFromIonDecaySource,
=======
    TemplateSource,
    PhaseSpaceSource,
>>>>>>> 535b1417
}
source_builders = gate.make_builders(source_type_names)

gate_source_path = pathlib.Path(__file__).parent.resolve()

# http://www.lnhb.fr/nuclear-data/module-lara/
all_beta_plus_radionuclides = [
    "F18",
    "Ga68",
    "Zr89",
    "Na22",
    "C11",
    "N13",
    "O15",
    "Rb82",
]


def read_beta_plus_spectra(rad_name):
    """
    read the file downloaded from LNHB
    there are 15 lines-long header to skip
    first column is E(keV)
    second column is dNtot/dE b+
    WARNING : bins width is not uniform (need to scale for density)
    """
    filename = (
        f"{gate_source_path}/beta_plus_spectra/{rad_name}/beta+_{rad_name}_tot.bs"
    )
    data = np.genfromtxt(filename, usecols=(0, 1), skip_header=15, dtype=float)
    return data


def compute_bins_density(bins):
    """
    Given a list of (energy) bins center, compute the width of each bin.
    """
    lower = np.roll(bins, 1)
    lower[0] = 0
    upper = bins
    dx = upper - lower
    return dx


def get_rad_yield(rad_name):
    if not rad_name in all_beta_plus_radionuclides:
        return 1.0
    data = read_beta_plus_spectra(rad_name)
    ene = data[:, 0] / 1000  # convert from KeV to MeV
    proba = data[:, 1]
    cdf, total = gate.compute_cdf_and_total_yield(proba, ene)
    total = total * 1000  # (because was in MeV)
    return total


def compute_cdf_and_total_yield(data, bins):
    """
    Compute the CDF (Cumulative Density Function) of a list of non-uniform energy bins
    with associated probability.
    Also return the total probability.
    """
    dx = compute_bins_density(bins)
    p = data * dx
    total = p.sum()
    cdf = np.cumsum(p) / total
    return cdf, total


def generate_isotropic_directions(
    n, min_theta=0, max_theta=np.pi, min_phi=0, max_phi=2 * np.pi, rs=np.random
):
    """
    like in G4SPSAngDistribution.cc

    Later : do a version with torch (gpu) instead of np (cpu) ?
    """
    u = rs.uniform(0, 1, size=n)
    costheta = np.cos(min_theta) - u * (np.cos(min_theta) - np.cos(max_theta))
    sintheta = np.sqrt(1 - costheta**2)

    v = rs.uniform(0, 1, size=n)
    phi = min_phi + (max_phi - min_phi) * v
    sinphi = np.sin(phi)
    cosphi = np.cos(phi)

    # "direct cosine" method, like in Geant4 (already normalized)
    px = -sintheta * cosphi
    py = -sintheta * sinphi
    pz = -costheta

    # concat
    v = np.column_stack((px, py, pz))

    return v


def get_rad_gamma_energy_spectrum(rad):
    weights = {}
    energies = {}
    MeV = gate.g4_units("MeV")
    # Tc99m
    weights["Tc99m"] = [0.885]
    energies["Tc99m"] = [0.140511 * MeV]
    # Lu177
    weights["Lu177"] = [0.001726, 0.0620, 0.000470, 0.1038, 0.002012, 0.00216]
    energies["Lu177"] = [
        0.0716418 * MeV,
        0.1129498 * MeV,
        0.1367245 * MeV,
        0.2083662 * MeV,
        0.2496742 * MeV,
        0.3213159 * MeV,
    ]

    # In111
    weights["In111"] = [0.000015, 0.9061, 0.9412]
    energies["In111"] = [0.15081 * MeV, 0.17128 * MeV, 0.24535 * MeV]
    # I131
    weights["I131"] = [
        0.02607,
        0.000051,
        0.000211,
        0.00277,
        0.000023,
        0.000581,
        0.0614,
        0.000012,
        0.000046,
        0.000807,
        0.000244,
        0.00274,
        0.00017,
        0.812,
        0.000552,
        0.003540,
        0.0712,
        0.002183,
        0.01786,
    ]
    energies["I131"] = [
        0.080185 * MeV,
        0.0859 * MeV,
        0.163930 * MeV,
        0.177214 * MeV,
        0.23218 * MeV,
        0.272498 * MeV,
        0.284305 * MeV,
        0.2958 * MeV,
        0.3024 * MeV,
        0.318088 * MeV,
        0.324651 * MeV,
        0.325789 * MeV,
        0.3584 * MeV,
        0.364489 * MeV,
        0.404814 * MeV,
        0.503004 * MeV,
        0.636989 * MeV,
        0.642719 * MeV,
        0.722911 * MeV,
    ]

    return weights[rad], energies[rad]


def set_source_rad_energy_spectrum(source, rad):
    w, en = get_rad_gamma_energy_spectrum(rad)
    source.energy.type = "spectrum_lines"
    source.energy.spectrum_weight = w
    source.energy.spectrum_energy = en<|MERGE_RESOLUTION|>--- conflicted
+++ resolved
@@ -1,12 +1,8 @@
 from .VoxelsSource import *
 from .GANPairsSource import *
 from .PencilBeamSource import *
-<<<<<<< HEAD
-from .GammaFromIonDecaySource import *
-=======
 from .TemplateSource import *
 from .PhaseSpaceSource import *
->>>>>>> 535b1417
 import pathlib
 
 """
@@ -21,12 +17,8 @@
     GANSource,
     GANPairsSource,
     PencilBeamSource,
-<<<<<<< HEAD
-    GammaFromIonDecaySource,
-=======
     TemplateSource,
     PhaseSpaceSource,
->>>>>>> 535b1417
 }
 source_builders = gate.make_builders(source_type_names)
 
