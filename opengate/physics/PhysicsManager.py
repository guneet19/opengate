<<<<<<< HEAD
from ..helpers import warning, fatal, g4_units
=======
import opengate as gate
import opengate_core as g4
from box import Box

from ..GateObjects import GateObject
from ..helpers import warning, fatal
>>>>>>> c7b91c13
from .PhysicsListManager import PhysicsListManager
from .PhysicsUserInfo import PhysicsUserInfo
from .Region import Region


class PhysicsManager(GateObject):
    """
    Everything related to the physics (lists, cuts, etc.) should be here.
    """

    # names for particle cuts
    cut_particle_names = {
        "gamma": "gamma",
        "electron": "e-",
        "positron": "e+",
        "proton": "proton",
    }

    user_info_defaults = {}
    user_info_defaults["physics_list_name"] = (
        "QGSP_BERT_EMV",
        {"doc": "Name of the Geant4 physics list. "},
    )
    user_info_defaults["global_production_cuts"] = (
        Box([("all", None)] + [(pname, None) for pname in cut_particle_names]),
        {
            "doc": "Dictionary containing the production cuts (range) for gamma, electron, positron, proton. Option 'all' overrides individual cuts."
        },
    )
    user_info_defaults["apply_cuts"] = (
        True,
        {"doc": "Flag to turn of cuts 'on the fly'. Still under development in Gate."},
    )
    user_info_defaults["energy_range_min"] = (
        None,
        {
            "doc": "Minimum energy for secondary particle production. If None, physics list default is used."
        },
    )
    user_info_defaults["energy_range_max"] = (
        None,
        {
            "doc": "Maximum energy for secondary particle production. If None, physics list default is used."
        },
    )
    user_info_defaults["user_limits_particles"] = (
        Box(
            [
                ("all", False),
                ("all_charged", True),
                ("gamma", False),
                ("electron", False),
                ("positron", False),
                ("proton", False),
            ]
        ),
        {
            "doc": "Switch on (True) or off (False) UserLimits, e.g. step limiter, for individual particles. Default: Step limiter is applied to all charged particles (in accordance with G4 default)."
        },
    )
    user_info_defaults["em_parameters"] = (
        Box(
            [
                ("fluo", None),
                ("auger", None),
                ("auger_cascade", None),
                ("pixe", None),
                ("deexcitation_ignore_cut", None),
            ]
        ),
        {"doc": "Switches on (True) or off (False) Geant4's EM parameters."},
    )
    user_info_defaults["em_switches_world"] = (
        Box([("deex", None), ("auger", None), ("pixe", None)]),
        {
            "doc": "Switch on/off EM parameters in the world region.",
            "expose_items": False,
        },
    )

    # user_info_defaults["enable_decay"] = (
    #     False,
    #     {"doc": "Will become obsolete after PR 187 is merged. "},
    # )

    user_info_defaults["special_physics_constructors"] = (
        Box(
            [
                (spc, False)
                for spc in PhysicsListManager.special_physics_constructor_classes
            ]
        ),
        {
            "doc": "Special physics constructors to be added to the physics list, e.g. G4Decay, G4OpticalPhysics. "
        },
    )

    def __init__(self, simulation, *args, **kwargs):
        super().__init__(name="physics_manager", *args, **kwargs)

        # Keep a pointer to the current simulation
        self.simulation = simulation
<<<<<<< HEAD
        # user options
        self.user_info = PhysicsUserInfo(self.simulation)
        # NK: the PhysicsUserInfo constructor
        # expects the simulation object, not the PhysicsManager
        # maybe the reason for the segfault (see __del__)?

=======
>>>>>>> c7b91c13
        self.physics_list_manager = PhysicsListManager(self, name="PhysicsListManager")

        # dictionary containing all the region objects
        # key=region_name, value=region_object
        self.regions = {}
        # Dictionary to quickly find the region to which a volume is associated.
        # This dictionary is updated by the region's associate_volume method.
        # Do not update manually!
        # key=volume_name, value=region=object
        # NB: It is well-defined because each volume has only one region.
        self.volumes_regions_lut = {}

    def __str__(self):
        s = ""
        for k, v in self.user_info.items():
            s += f"{k}: {v}\n"
        return s

    def __getstate__(self):
<<<<<<< HEAD
        self.__dict__["physics_list_manager"] = None
        return self.__dict__

    def _default_parameters(self):
        ui = self.user_info
        # keep the name to be able to come back to default
        self.default_physic_list = "QGSP_BERT_EMV"
        ui.physics_list_name = self.default_physic_list
        ui.enable_decay = False
        """
        FIXME Energy range not clear : does not work in mono-thread mode
        Ignored for the moment (keep them to None)
        """
        """
        eV = g4_units('eV')
        keV = g4_units('keV')
        GeV = g4_units('GeV')
        ui.energy_range_min = 250 * eV
        ui.energy_range_max = 0.5 * GeV
        """
        ui.energy_range_min = None
        ui.energy_range_max = None
        ui.apply_cuts = True
=======
        if self.simulation.verbose_getstate:
            gate.warning("Getstate PhysicsManager")

        dict_to_return = dict([(k, v) for k, v in self.__dict__.items()])
        dict_to_return["physics_list_manager"] = None
        return dict_to_return

    def __setstate__(self, d):
        self.__dict__ = d
        self.physics_list_manager = PhysicsListManager(self, name="PhysicsListManager")
>>>>>>> c7b91c13

    def _simulation_engine_closing(self):
        """This function should be called from the simulation engine
        when it is closing to make sure that G4 references are set to None.

        """
        # Region contain references to G4 objects, so they need to close
        for r in self.regions.values():
            r.close()

    def dump_available_physics_lists(self):
        return self.physics_list_manager.dump_info_physics_lists()

    def dump_info_physics_lists(self):
        return self.physics_list_manager.dump_info_physics_lists()

    def dump_production_cuts(self):
        s = "*** Production cuts for World: ***\n"
        for k, v in self.user_info.global_production_cuts.items():
            s += f"{k}: {v}\n"
        if len(self.regions.keys()) > 0:
            s += f"*** Production cuts per regions ***\n"
            for region in self.regions.values():
                s += f"In region {region.name}:\n"
                s += region.dump_production_cuts()
        else:
            s += "*** No cuts per region defined. ***\n"
        return s

    @property
    def enable_decay(self):
        """Properties to quickly enable decay.

        Note that setting enable_decay to False means that the physics list
        default is used, i.e. it does not forcefully remove
        G4DecayPhysics from the physics list.
        """

        switch1 = self.special_physics_constructors["G4DecayPhysics"]
        switch2 = self.special_physics_constructors["G4RadioactiveDecayPhysics"]
        if switch1 is True and switch2 is True:
            return True
        elif switch1 is False and switch2 is False:
            return False
        else:
            fatal(
                f"Inconsistent G4Decay constructors: G4DecayPhysics = {switch1}, G4RadioactiveDecayPhysics = {switch2}."
            )

    @enable_decay.setter
    def enable_decay(self, value):
        self.special_physics_constructors["G4DecayPhysics"] = value
        self.special_physics_constructors["G4RadioactiveDecayPhysics"] = value

    def create_region(self, name):
        if name in self.regions.keys():
            fatal("A region with this name already exists.")
        self.regions[name] = Region(name=name)
        self.regions[name].physics_manager = self
        return self.regions[name]

    def find_or_create_region(self, volume_name):
        if volume_name not in self.volumes_regions_lut.keys():
            region = self.create_region(volume_name + "_region")
            region.associate_volume(volume_name)
        else:
            region = self.volumes_regions_lut[volume_name]
        return region

    # New name, more specific
    def set_production_cut(self, volume_name, particle_name, value):
        if volume_name == self.simulation.world.name:
            self.global_production_cuts[particle_name] = value
        else:
            region = self.find_or_create_region(volume_name)
            region.production_cuts[particle_name] = value

    # set methods for the user_info parameters
    # logic: every volume with user_infos must be associated
    # with a region. If it does not yet have one, created it.
    # Outlook: These setter methods might be linked to properties
    # implemented in a future version of the Volume class
    def set_max_step_size(self, volume_name, max_step_size):
        region = self.find_or_create_region(volume_name)
        region.user_limits["max_step_size"] = max_step_size

    def set_max_track_length(self, volume_name, max_track_length):
        region = self.find_or_create_region(volume_name)
        region.user_limits["max_track_length"] = max_track_length

    def set_min_ekine(self, volume_name, min_ekine):
        region = self.find_or_create_region(volume_name)
        region.user_limits["min_ekine"] = min_ekine

    def set_max_time(self, volume_name, max_time):
        region = self.find_or_create_region(volume_name)
        region.user_limits["max_time"] = max_time

    def set_min_range(self, volume_name, min_range):
        region = self.find_or_create_region(volume_name)
        region.user_limits["min_range"] = min_range

    def set_user_limits_particles(self, particle_names):
        if not isinstance(particle_names, (list, set, tuple)):
            particle_names = list([particle_names])
        for pn in list(particle_names):
            # try to get current value to check if particle_name is eligible
            try:
                _ = self.user_info.user_limits_particles[pn]
            except KeyError:
                fatal(
                    f"Found unknown particle name '{pn}' in set_user_limits_particles(). Eligible names are "
                    + ", ".join(list(self.user_info.user_limits_particles.keys()))
                    + "."
                )
            self.user_info.user_limits_particles[pn] = True<|MERGE_RESOLUTION|>--- conflicted
+++ resolved
@@ -1,15 +1,6 @@
-<<<<<<< HEAD
-from ..helpers import warning, fatal, g4_units
-=======
-import opengate as gate
-import opengate_core as g4
-from box import Box
-
 from ..GateObjects import GateObject
-from ..helpers import warning, fatal
->>>>>>> c7b91c13
+from ..helpers import fatal
 from .PhysicsListManager import PhysicsListManager
-from .PhysicsUserInfo import PhysicsUserInfo
 from .Region import Region
 
 
@@ -110,15 +101,6 @@
 
         # Keep a pointer to the current simulation
         self.simulation = simulation
-<<<<<<< HEAD
-        # user options
-        self.user_info = PhysicsUserInfo(self.simulation)
-        # NK: the PhysicsUserInfo constructor
-        # expects the simulation object, not the PhysicsManager
-        # maybe the reason for the segfault (see __del__)?
-
-=======
->>>>>>> c7b91c13
         self.physics_list_manager = PhysicsListManager(self, name="PhysicsListManager")
 
         # dictionary containing all the region objects
@@ -138,31 +120,6 @@
         return s
 
     def __getstate__(self):
-<<<<<<< HEAD
-        self.__dict__["physics_list_manager"] = None
-        return self.__dict__
-
-    def _default_parameters(self):
-        ui = self.user_info
-        # keep the name to be able to come back to default
-        self.default_physic_list = "QGSP_BERT_EMV"
-        ui.physics_list_name = self.default_physic_list
-        ui.enable_decay = False
-        """
-        FIXME Energy range not clear : does not work in mono-thread mode
-        Ignored for the moment (keep them to None)
-        """
-        """
-        eV = g4_units('eV')
-        keV = g4_units('keV')
-        GeV = g4_units('GeV')
-        ui.energy_range_min = 250 * eV
-        ui.energy_range_max = 0.5 * GeV
-        """
-        ui.energy_range_min = None
-        ui.energy_range_max = None
-        ui.apply_cuts = True
-=======
         if self.simulation.verbose_getstate:
             gate.warning("Getstate PhysicsManager")
 
@@ -173,7 +130,6 @@
     def __setstate__(self, d):
         self.__dict__ = d
         self.physics_list_manager = PhysicsListManager(self, name="PhysicsListManager")
->>>>>>> c7b91c13
 
     def _simulation_engine_closing(self):
         """This function should be called from the simulation engine
