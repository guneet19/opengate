--- conflicted
+++ resolved
@@ -236,23 +236,15 @@
         if "__init__.py" in files:
             init_module_name = relative_path.as_posix().replace('/', ".") + '.__init__'
             try:
-<<<<<<< HEAD
-                init_module = importlib.import_module(f"{package_name}.{init_module_name}")
+                init_module = importlib.import_module(
+                    f"{package_name}.{init_module_name}"
+                )
                 generate_pyi_for_module(init_module, current_output_dir)
                 print(f"Generated __init__.pyi for module: {init_module_name} (init)")
             except Exception as e:
-                print(f"Failed to generate __init__.pyi for module: {init_module_name}. Error: {e}")
-=======
-                init_module = importlib.import_module(
-                    f"{package_name}.{init_module_name}"
-                )
-                generate_pyi_for_module(init_module, output_dir)
-                print(f"Generated .pyi for module: {init_module_name} (init)")
-            except Exception as e:
                 print(
-                    f"Failed to generate .pyi for module: {init_module_name}. Error: {e}"
-                )
->>>>>>> ff90357d
+                    f"Failed to generate __init__.pyi for module: {init_module_name}. Error: {e}"
+                )
 
 
 generate_pyi_files_for_opengate = partial(
