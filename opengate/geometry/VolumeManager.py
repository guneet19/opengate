from box import Box
import opengate as gate
import opengate_core as g4
from copy import copy

""" Global name for the world volume"""
__world_name__ = "world"


class VolumeManager:
    """
    Store and manage a hierarchical list of geometrical volumes and associated materials.
    This tree will be converted into Geant4 Solid/PhysicalVolume/LogicalVolumes
    """

    def __init__(self, simulation):
        """
        Class that store geometry description.
        """
        self.simulation = simulation

        # world name by default (will be changed if parallel world)
        self.world_name = __world_name__

        # list of all parallel worlds (must be ordered)
        self.parallel_world_names = []

        # list of all user_info describing the volumes
        self.volumes_user_info = {}  # user info only

        # database of materials
        self.material_database = gate.MaterialDatabase()

        # FIXME maybe store solids ?

    def __del__(self):
        # print("del volume manager")
        pass

    def __str__(self):
        s = f"{len(self.volumes_user_info)} volumes"
        return s

    def _simulation_engine_closing(self):
        """This function should be called from the simulation engine
        when it is closing to make sure that G4 references are set to None.

        """
        self.material_database = None
        self.user_info_volumes = None

    def __getstate__(self):
        """
        This is important : to get actor's outputs from a simulation run in a separate process,
        the class must be serializable (pickle).
        The g4 material databases and the volumes_user_info containing volume from solid have to be removed first.
        """
<<<<<<< HEAD
        # Bad practice to modify the object in place (self)
        # but only return a modified dictionary.
        # Otherwise, the object is silently changed.
        # See example in sandboxes/getstate_method.py
        # self.material_database = {}
        # self.user_info_volumes = {}
        dict_to_return = dict(self.__dict__)
        dict_to_return["material_database"] = {}
        dict_to_return["user_info_volumes"] = {}
        return dict_to_return
=======
        self.material_database = {}
        self.volumes_user_info = {}
        return self.__dict__
>>>>>>> a6c180b8

    def get_volume_user_info(self, name):
        if name not in self.volumes_user_info:
            gate.fatal(
                f"The volume {name} is not in the current "
                f"list of volumes: {self.volumes_user_info}"
            )
        return self.volumes_user_info[name]

    def new_solid(self, solid_type, name):
        if solid_type == "Boolean":
            gate.fatal(f"Cannot create solid {solid_type}")
        # Create a UserInfo for a volume
        u = gate.UserInfo("Volume", solid_type, name)
        # remove unused keys: object, etc. (it's a solid, not a volume)
        VolumeManager._pop_keys_unused_by_solid(u)
        return u

    def get_solid_info(self, user_info):
        """
        Temporary build a solid from the user info, in order to retrieve information (volume etc).
        Can be used *before* initialization
        """
        vol = gate.new_element(user_info, self.simulation)
        vol = vol.build_solid()
        r = Box()
        r.cubic_volume = vol.GetCubicVolume()
        r.surface_area = vol.GetSurfaceArea()
        pMin = g4.G4ThreeVector()
        pMax = g4.G4ThreeVector()
        vol.BoundingLimits(pMin, pMax)
        r.bounding_limits = [pMin, pMax]
        return r

    def get_volume_depth(self, volume_name):
        depth = 0
        current = self.get_volume_user_info(volume_name)
        while current.name != "world":
            current = self.get_volume_user_info(current.mother)
            depth += 1
        return depth

    def _pop_keys_unused_by_solid(user_info):
        # remove unused keys: object, etc (it's a solid, not a volume)
        u = user_info.__dict__
        u.pop("mother", None)
        u.pop("translation", None)
        u.pop("color", None)
        u.pop("rotation", None)
        u.pop("material", None)

    def add_parallel_world(self, name):
        if name in self.parallel_world_names:
            gate.fatal(
                f"Cannot create the parallel world named {name} because it already exists"
            )
        self.parallel_world_names.append(name)

    def get_volume_world(self, volume_name):
        vol = self.get_volume_user_info(volume_name)
        if vol.mother is None or vol.mother == self.world_name:
            return self.world_name
        if vol.mother in self.parallel_world_names:
            return vol.mother
        if volume_name not in self.volumes_user_info:
            gate.fatal(f"Cannot find the volume {volume_name}")
        return self.get_volume_world(vol.mother)

    def add_volume(self, vol_type, name):
        # check that another element with the same name does not already exist
        gate.assert_unique_element_name(self.volumes_user_info, name)
        # initialize the user_info
        v = gate.UserInfo("Volume", vol_type, name)
        # add to the list
        self.volumes_user_info[name] = v
        # FIXME  NOT CLEAR --> here ? or later
        # create a region for the physics cuts
        # user will be able to set stuff like :
        # pm.production_cuts.my_volume.gamma = 1 * mm
        # pm = self.simulation.get_physics_user_info()
        # pm.production_cuts[name] = Box()
        # return the info
        return v

    def add_volume_from_solid(self, solid, name):
        v = None
        for op in gate.bool_operators:
            try:
                if op in solid:
                    v = self.add_volume("Boolean", name)
                    v.solid = solid
            except:
                pass
        if not v:
            v = self.add_volume(solid.type_name, name)
            # copy the parameters of the solid
            gate.copy_user_info(solid, v)
        return v

    def add_material_database(self, filename):
        if filename in self.material_database.filenames:
            gate.fatal(f'Database "{filename}" already exist.')
        self.material_database.read_from_file(filename)

    def dump_volumes(self):
        s = f"Number of volumes: {len(self.volumes_user_info)}"
        for vol in self.volumes_user_info.values():
            s += gate.indent(2, f"\n{vol}")
        return s

<<<<<<< HEAD
    def dump_tree_of_volumes(self):
        tree = gate.build_tree(self.simulation)
        info = {}
        for v in self.user_info_volumes.values():
            info[v.name] = v
        return gate.render_tree(tree, info)

    def _add_volume_to_tree(self, already_done, tree, vol):
        # check if mother volume exists
        if vol.mother not in self.user_info_volumes:
            gate.fatal(
                f"Cannot find a mother volume named '{vol.mother}', for the volume {vol}"
            )

        already_done[vol.name] = "in_progress"
        m = self.user_info_volumes[vol.mother]

        # check for the cycle
        if m.name not in already_done:
            self._add_volume_to_tree(already_done, tree, m)
        else:
            if already_done[m.name] == "in_progress":
                s = f"Error while building the tree. Is there a cycle? "
                s += f"\n volume is {vol}"
                s += f"\n parent is {m}"
                gate.fatal(s)

        # get the mother branch
        p = tree[m.name]

        # check not already exist
        if vol.name in tree:
            s = f"Node already exist in tree {vol.name} -> {tree}"
            s = s + f"\n Probably two volumes with the same name ?"
            gate.fatal(s)

        # create the node
        tree[vol.name] = Node(vol.name, parent=p)
        already_done[vol.name] = True
=======
    def separate_parallel_worlds(self):
        world_volumes_user_info = {}
        # init list of trees
        world_volumes_user_info[self.world_name] = {}
        for w in self.parallel_world_names:
            world_volumes_user_info[w] = {}

        # loop to separate volumes for each world
        uiv = self.volumes_user_info
        for vu in uiv.values():
            world_name = self.get_volume_world(vu.name)
            world_volumes_user_info[world_name][vu.name] = vu

        # add a 'fake' copy of the real world volume to each parallel world
        # this is needed for build_tre
        the_world = world_volumes_user_info[gate.__world_name__][gate.__world_name__]
        for w in self.parallel_world_names:
            a = copy(the_world)
            a._name = w
            world_volumes_user_info[w][w] = a
        return world_volumes_user_info

    def dump_tree_of_volumes(self):  # FIXME put elsewhere
        world_volumes_user_info = self.separate_parallel_worlds()
        s = ""
        for w in world_volumes_user_info:
            vui = world_volumes_user_info[w]
            tree = gate.build_tree(vui, w)
            info = {}
            for v in vui.values():
                info[v.name] = v
            s += gate.render_tree(tree, info, w) + "\n"
        # remove last line break
        s = s[:-1]
        return s
>>>>>>> a6c180b8
<|MERGE_RESOLUTION|>--- conflicted
+++ resolved
@@ -55,7 +55,6 @@
         the class must be serializable (pickle).
         The g4 material databases and the volumes_user_info containing volume from solid have to be removed first.
         """
-<<<<<<< HEAD
         # Bad practice to modify the object in place (self)
         # but only return a modified dictionary.
         # Otherwise, the object is silently changed.
@@ -66,11 +65,6 @@
         dict_to_return["material_database"] = {}
         dict_to_return["user_info_volumes"] = {}
         return dict_to_return
-=======
-        self.material_database = {}
-        self.volumes_user_info = {}
-        return self.__dict__
->>>>>>> a6c180b8
 
     def get_volume_user_info(self, name):
         if name not in self.volumes_user_info:
@@ -181,47 +175,6 @@
             s += gate.indent(2, f"\n{vol}")
         return s
 
-<<<<<<< HEAD
-    def dump_tree_of_volumes(self):
-        tree = gate.build_tree(self.simulation)
-        info = {}
-        for v in self.user_info_volumes.values():
-            info[v.name] = v
-        return gate.render_tree(tree, info)
-
-    def _add_volume_to_tree(self, already_done, tree, vol):
-        # check if mother volume exists
-        if vol.mother not in self.user_info_volumes:
-            gate.fatal(
-                f"Cannot find a mother volume named '{vol.mother}', for the volume {vol}"
-            )
-
-        already_done[vol.name] = "in_progress"
-        m = self.user_info_volumes[vol.mother]
-
-        # check for the cycle
-        if m.name not in already_done:
-            self._add_volume_to_tree(already_done, tree, m)
-        else:
-            if already_done[m.name] == "in_progress":
-                s = f"Error while building the tree. Is there a cycle? "
-                s += f"\n volume is {vol}"
-                s += f"\n parent is {m}"
-                gate.fatal(s)
-
-        # get the mother branch
-        p = tree[m.name]
-
-        # check not already exist
-        if vol.name in tree:
-            s = f"Node already exist in tree {vol.name} -> {tree}"
-            s = s + f"\n Probably two volumes with the same name ?"
-            gate.fatal(s)
-
-        # create the node
-        tree[vol.name] = Node(vol.name, parent=p)
-        already_done[vol.name] = True
-=======
     def separate_parallel_worlds(self):
         world_volumes_user_info = {}
         # init list of trees
@@ -256,5 +209,4 @@
             s += gate.render_tree(tree, info, w) + "\n"
         # remove last line break
         s = s[:-1]
-        return s
->>>>>>> a6c180b8
+        return s